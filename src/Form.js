--- conflicted
+++ resolved
@@ -65,7 +65,6 @@
     async function afterSubmit(values) {
 
         if (account && api) {
-<<<<<<< HEAD
             try {
                 const signer = await getSigner(account)
 
@@ -110,90 +109,10 @@
             } catch (err) {
                 console.log(err);
                 NotificationManager.error(`${err}`, 'Failed to sign certificate', 10000);
-=======
-            const signer = await getSigner(account)
-
-            // Save certificate data to state, or anywhere else you want like local storage
-            const certificate = await signCertificate({
-                api,
-                account,
-                signer,
-            });
-            NotificationManager.success('Certificate successfully signed', 'Certificate signage', 5000);
-
-            console.log(contract)
-            console.log(certificate)
-
-            if (contract && certificate) {
-                console.log("GETTING P-VALUE")
-                try {
-                    const { p } = await contract.query.get(certificate, {})
-                    console.log(p.toHuman())
-                    console.log("P-VALUE SUCCESS")
-                    NotificationManager.success(`P obtained successfully ${p.toHuman()}`, 'p value obtained');
-                } catch (e) {
-                    console.log(e)
-                }
-            } else {
-                console.log("PVALUE FAILURE")
-                NotificationManager.error("either contract or certificate data no present", 'FAILED') // THIS PRINTS
->>>>>>> 02920215
             }
         } else {
             alert("No defined account for use")
         }
-
-
-
-            // try {
-
-            //     const signer = await getSigner(account)
-
-            //     // Save certificate data to state, or anywhere else you want like local storage
-            //     setCertificateData(
-            //         await signCertificate({
-            //             api,
-            //             account,
-            //             signer,
-            //         })
-            //     )
-            //     NotificationManager.success('Certificate successfully signed', 'Certificate signage', 5000);
-
-
-                
-
-
-                // try {
-                //     // upload preprocessed data
-                //     await contract.tx.upload_raw({}, values.file)
-                //         .signAndSend(account.address, { signer }); // injected signer object from polkadot extension??
-                //     NotificationManager.success('Raw Data uploaded uccessfully', 'Preprocessed Data Upload');
-                // } catch (e) {
-                //     NotificationManager.error('Raw Data failed to upload', 'Failed Data Upload', 5000);
-                // }
-
-                // try {
-                //     // obtain p_value
-                //     const received_p = await contract.query.get_p_value(certificateData, {});
-                //     NotificationManager.info(`user p: ${values.pValueThresh}`, "Obtained p-value from form", 5000);
-                //     NotificationManager.info(`received from blockchain: ${received_p}`, "P-value on-chain", 5000);
-                // } catch (e) {
-                //     NotificationManager.error('Failed to obtain on-chain p-value', 'Failed p-value retrieval', 10000);
-                // }
-                // try {
-                //     // obtain stat_test results
-                //     const received_result = await contract.query.get_result(certificateData, {});
-                //     if (received_result) {
-                //         alert("We have sufficient information to reject the null hypothesis");
-                //     } else {
-                //         alert("We do not have sufficient information to reject the null hypothesis");
-                //     }
-                // } catch (e) {
-            //     //     NotificationManager.error('Failed to obtain Trial results', 'Failed result collection', 10000);
-            //     // }
-            // } catch (err) {
-            //     NotificationManager.error(`${err}`, 'Failed to sign certificate', 10000);
-            // }
     }
 
 
