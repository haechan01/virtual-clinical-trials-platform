--- conflicted
+++ resolved
@@ -71,8 +71,6 @@
                 const signer = await getSigner(account)
 
                 // Save certificate data to state, or anywhere else you want like local storage
-<<<<<<< HEAD
-=======
                 setCertificateData(
                     await signCertificate({
                         api,
@@ -81,7 +79,6 @@
                     })
                 )
                 NotificationManager.success('Certificate successfully signed', 'Certificate signage', 5000);
->>>>>>> 80c821b3
                 try {
                     setCertificateData(
                         await signCertificate({
@@ -92,7 +89,6 @@
                     )
                     NotificationManager.success('Certificate successfully signed', 'Certificate signage');
                 } catch (e) {
-<<<<<<< HEAD
                     NotificationManager.error('Failed to sign', 'Failed sign', 5000);
                 }
 
@@ -104,11 +100,7 @@
                     NotificationManager.success(`P obtained successfully ${p.toHuman()}`, 'p value obtained');
                 } else {
                     console.log("either contract or certificate data no present") // THIS PRINTS
-=======
-                    NotificationManager.error('Could not upload Trial information', 'Failed information upload', 10000);
->>>>>>> 80c821b3
-                }
-
+                }
 
 
                 try {
@@ -117,29 +109,16 @@
                         .signAndSend(account.address, { signer }); // injected signer object from polkadot extension??
                     NotificationManager.success('Raw Data uploaded uccessfully', 'Preprocessed Data Upload');
                 } catch (e) {
-<<<<<<< HEAD
                     NotificationManager.error('Raw Data failed to upload', 'Failed Data Upload', 5000);
-=======
-                    NotificationManager.error('Preprocessed Data failed to upload', 'Failed Data Upload', 10000);
->>>>>>> 80c821b3
-                }
-
-                try {
-<<<<<<< HEAD
-                    // upload preprocessed data
-                    await contract.tx.upload_preprocessed({}, values.file_preprocessed) 
-                        .signAndSend(account.address, { signer }); // injected signer object from polkadot extension??
-                    NotificationManager.success('Preprocessed Data uploaded uccessfully', 'Preprocessed Data Upload');
-                } catch (e) {
-                    NotificationManager.error('Preprocessed Data failed to upload', 'Failed Data Upload', 5000);
-=======
+                }
+
+                try {
                     // obtain p_value
                     const received_p = await contract.query.get_p_value(certificateData, {});
                     NotificationManager.info(`user p: ${values.pValueThresh}`, "Obtained p-value from form", 5000);
                     NotificationManager.info(`received from blockchain: ${received_p}`, "P-value on-chain", 5000);
                 } catch (e) {
                     NotificationManager.error('Failed to obtain on-chain p-value', 'Failed p-value retrieval', 10000);
->>>>>>> 80c821b3
                 }
                 try {
                     // obtain stat_test results
