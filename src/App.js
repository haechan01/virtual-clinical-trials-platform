--- conflicted
+++ resolved
@@ -2,16 +2,10 @@
 import logo from './logo.svg';
 import './App.css';
 import { BrowserRouter as Router, Routes, Route } from 'react-router-dom'
-<<<<<<< HEAD
-import Form from './Form';
-import Results from './Results';
-import Nav from './Nav'
-=======
 import Form from './Form.js';
 import Results from './Results.js';
 import Nav from './Nav.js'
 // import ContractLoader from './components/ContractLoader';
->>>>>>> 9fe49640
 
 function App() {
   return (
